module SortedDict exposing (SortedDict, empty, get, insert, remove, stableSortWith, toList, update)

import Dict exposing (Dict)
<<<<<<< HEAD
=======
import List.Extra as List
>>>>>>> 94a0e293


type SortedDict comparable a
    = SortedDict
        { order : List comparable
        , items : Dict comparable a
        }


empty : SortedDict comparable a
empty =
    SortedDict { order = [], items = Dict.empty }


get : comparable -> SortedDict comparable a -> Maybe a
get key (SortedDict old) =
    Dict.get key old.items


insert : comparable -> a -> SortedDict comparable a -> SortedDict comparable a
insert id item (SortedDict old) =
    let
        newOrder =
            removeFromOrder id old.order
                ++ [ id ]
    in
    SortedDict { order = newOrder, items = Dict.insert id item old.items }


update : comparable -> (Maybe a -> Maybe a) -> SortedDict comparable a -> SortedDict comparable a
update id updateFunction (SortedDict old) =
    let
        newItem =
            Dict.get id old.items
                |> updateFunction
    in
    case newItem of
        Just a ->
            SortedDict
                { old
                    | items = Dict.insert id a old.items
                }

        Nothing ->
            SortedDict
                { order = List.remove id old.order
                , items = Dict.remove id old.items
                }


remove : comparable -> SortedDict comparable a -> SortedDict comparable a
remove id (SortedDict old) =
    SortedDict
        { order = removeFromOrder id old.order
        , items = Dict.remove id old.items
        }


removeFromOrder : comparable -> List comparable -> List comparable
removeFromOrder id old =
    List.filter (\candidateId -> candidateId /= id) old


stableSortWith : (( comparable, a ) -> ( comparable, a ) -> Order) -> SortedDict comparable a -> SortedDict comparable a
stableSortWith sorting (SortedDict old) =
    SortedDict
        { order =
            toList (SortedDict old)
                -- The default sort appears to be stable.
                |> List.sortWith sorting
                |> List.map (\( id, _ ) -> id)
        , items = old.items
        }


toList : SortedDict comparable a -> List ( comparable, a )
toList (SortedDict sortedDict) =
    List.filterMap
        (\id ->
            Dict.get id sortedDict.items
                |> Maybe.map (\item -> ( id, item ))
        )
        sortedDict.order<|MERGE_RESOLUTION|>--- conflicted
+++ resolved
@@ -1,10 +1,7 @@
 module SortedDict exposing (SortedDict, empty, get, insert, remove, stableSortWith, toList, update)
 
 import Dict exposing (Dict)
-<<<<<<< HEAD
-=======
 import List.Extra as List
->>>>>>> 94a0e293
 
 
 type SortedDict comparable a
