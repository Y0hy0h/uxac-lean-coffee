--- conflicted
+++ resolved
@@ -7,15 +7,9 @@
 import Css.Global as Global
 import Css.Media as Media
 import Dict exposing (Dict)
-<<<<<<< HEAD
-import Html.Styled as Html exposing (Attribute, Html, button, div, form, h1, h2, img, input, label, li, ol, span, text)
+import Html.Styled as Html exposing (Attribute, Html, button, div, form, h1, h2, img, input, label, li, ol, span, text, textarea)
 import Html.Styled.Attributes as Attributes exposing (css, src, type_, value)
 import Html.Styled.Events exposing (on, onClick, onInput, onMouseEnter, onSubmit)
-=======
-import Html.Styled as Html exposing (Html, button, div, form, h1, h2, img, input, label, li, ol, p, span, text, textarea)
-import Html.Styled.Attributes as Attributes exposing (css, placeholder, src, type_, value)
-import Html.Styled.Events exposing (onClick, onInput, onSubmit)
->>>>>>> 94a0e293
 import Json.Decode as Decode exposing (Decoder)
 import Json.Encode as Encode
 import List.Extra as List
@@ -41,11 +35,8 @@
 type alias Model =
     { inDiscussion : Maybe TopicId
     , topics : Remote TopicList
-<<<<<<< HEAD
     , readTopics : Set TopicId
-=======
     , topicsBeingEdited : Dict TopicId String
->>>>>>> 94a0e293
     , discussed : List ( TopicId, Maybe Time.Posix )
     , votes : Remote Votes
     , continuationVotes : Maybe (List ContinuationVote)
@@ -201,11 +192,8 @@
     in
     ( { inDiscussion = Nothing
       , topics = Loading
-<<<<<<< HEAD
       , readTopics = Set.empty
-=======
       , topicsBeingEdited = Dict.empty
->>>>>>> 94a0e293
       , discussed = []
       , votes = Loading
       , continuationVotes = Nothing
@@ -792,11 +780,8 @@
     { a
         | inDiscussion : Maybe TopicId
         , topics : Remote TopicList
-<<<<<<< HEAD
         , readTopics : Set TopicId
-=======
         , topicsBeingEdited : Dict TopicId String
->>>>>>> 94a0e293
         , discussed : List ( TopicId, Maybe Time.Posix )
         , votes : Remote Votes
     }
@@ -832,11 +817,8 @@
                                               , votes =
                                                     Dict.get id votes
                                                         |> Maybe.withDefault []
-<<<<<<< HEAD
                                               , mark = mark
-=======
                                               , beingEdited = Dict.get id model.topicsBeingEdited
->>>>>>> 94a0e293
                                               }
                                             )
                                         )
@@ -1502,16 +1484,8 @@
                 []
     in
     topicCard
-<<<<<<< HEAD
         []
         []
-        ([ votesIndicator voteCount ]
-            ++ maybeFinishButton
-            ++ maybeVoteAgainButton
-            ++ maybeDeleteButton
-        )
-        entry.topic.topic
-=======
         { content = text entry.topic.topic
         , toolbar =
             [ votesIndicator voteCount ]
@@ -1519,7 +1493,6 @@
                 ++ maybeVoteAgainButton
                 ++ maybeDeleteButton
         }
->>>>>>> 94a0e293
 
 
 topicToVoteCard : Credentials a -> TopicWithVotes -> Html Msg
@@ -1610,22 +1583,14 @@
                     []
     in
     topicCard
-<<<<<<< HEAD
         styles
         attributes
-        (maybeTopicVoteButton creds.user ( topicId, entry )
-            ++ maybeDiscussButton
-            ++ maybeDeleteButton
-        )
-        entry.topic.topic
-=======
         { content = content
         , toolbar =
             maybeTopicVoteButton creds.user ( topicId, entry )
                 ++ maybeDiscussButton
                 ++ maybeDeleteButton
         }
->>>>>>> 94a0e293
 
 
 finishedTopicCard : Credentials a -> TopicWithVotes -> Html Msg
@@ -1645,20 +1610,13 @@
                 []
     in
     topicCard
-<<<<<<< HEAD
         []
         []
-        ([ votesIndicator voteCount ]
-            ++ maybeDeleteButton
-        )
-        entry.topic.topic
-=======
         { content = text entry.topic.topic
         , toolbar =
             [ votesIndicator voteCount ]
                 ++ maybeDeleteButton
         }
->>>>>>> 94a0e293
 
 
 maybeTopicVoteButton : Remote User -> TopicWithVotes -> List (Html Msg)
@@ -1772,13 +1730,8 @@
                 user.id == creator
 
 
-<<<<<<< HEAD
-topicCard : List Css.Style -> List (Attribute Msg) -> List (Html Msg) -> String -> Html Msg
-topicCard styles attributes buttons topic =
-=======
-topicCard : { content : Html Msg, toolbar : List (Html Msg) } -> Html Msg
-topicCard { content, toolbar } =
->>>>>>> 94a0e293
+topicCard : List Css.Style -> List (Attribute Msg) -> { content : Html Msg, toolbar : List (Html Msg) } -> Html Msg
+topicCard styles attributes { content, toolbar } =
     card
         styles
         attributes
